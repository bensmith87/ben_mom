--- conflicted
+++ resolved
@@ -7,9 +7,6 @@
 # Avoid ignoring Gradle wrapper jar file (.jar files are usually ignored)
 !gradle-wrapper.jar
 
-<<<<<<< HEAD
-*~
-=======
 .idea
 *.iml
->>>>>>> dc230711
+*~